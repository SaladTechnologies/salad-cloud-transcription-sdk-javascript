--- conflicted
+++ resolved
@@ -31,30 +31,14 @@
   "homepage": "https://github.com/saladtechnologies/salad-cloud-transcription-sdk-javascript",
   "license": "MIT",
   "devDependencies": {
-<<<<<<< HEAD
-    "@types/node": "^22.13.10",
-    "eslint": "^9.22.0",
-    "eslint-config-prettier": "^10.1.1",
-    "eslint-plugin-prettier": "^5.2.3",
-    "prettier": "^3.5.3",
-    "tsup": "^8.4.0",
-    "typescript": "^5.8.2",
-    "vitest": "^3.0.9"
-  },
-  "dependencies": {
-    "@saladtechnologies-oss/salad-cloud-sdk": "^0.9.0-alpha.10",
-    "axios": "^1.8.3",
-    "fast-sha256": "^1.3.0",
-    "form-data": "^4.0.2",
-    "zod": "^3.24.2"
-=======
     "@types/node": "22.13.10",
     "eslint": "9.22.0",
     "eslint-config-prettier": "10.1.1",
     "eslint-plugin-prettier": "5.2.3",
     "prettier": "3.5.3",
     "tsup": "8.4.0",
-    "typescript": "5.8.2"
+    "typescript": "5.8.2",
+    "vitest": "3.0.9"
   },
   "dependencies": {
     "@saladtechnologies-oss/salad-cloud-sdk": "0.9.0-alpha.13",
@@ -62,7 +46,6 @@
     "form-data": "4.0.2",
     "fast-sha256": "1.3.0",
     "zod": "3.24.2"
->>>>>>> 72d3600e
   },
   "exports": {
     ".": {
