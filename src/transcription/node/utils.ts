--- conflicted
+++ resolved
@@ -4,12 +4,9 @@
 import { createReadStream, existsSync } from 'node:fs'
 import path from 'node:path'
 import { fileURLToPath } from 'node:url'
-<<<<<<< HEAD
 import { filePartSizeBytesForStorage, maxFileSizeBytesForStorage } from '../constants'
+import { SignFileError, UploadError } from '../errors'
 import { Semaphore } from './semaphore'
-=======
-import { SignFileError, UploadError } from '../errors'
->>>>>>> f0a9d916
 
 interface UploadFileResponse {
   url: string
@@ -321,7 +318,7 @@
         organizationName,
         filePartSizeBytesForStorage,
       )
-      const { url } = await signFile(axiosInstance, signFileRequestUrl)
+      const { url } = await signFile(axiosInstance, signFileRequestUrl, fileName)
       return url
     }
   } catch (err) {
@@ -330,18 +327,9 @@
 
   // Create FormData for the file and upload it.
   const formData = await createFormData(normalizedFilePath)
-<<<<<<< HEAD
-  await uploadFile(axiosInstance, formData, uploadFileRequestUrl)
+  await uploadFile(axiosInstance, formData, uploadFileRequestUrl, fileName)
 
   // Sign the file to obtain a remote URL.
-  const { url } = await signFile(axiosInstance, signFileRequestUrl)
-=======
-  const uploadFileRequestUrl = `/organizations/${organizationName}/files/${fileName}`
-  await uploadFile(axiosInstance, formData, uploadFileRequestUrl, fileName)
-
-  // Sign the file to obtain a remote URL.
-  const signFileRequestUrl = `/organizations/${organizationName}/file_tokens/${fileName}`
   const { url } = await signFile(axiosInstance, signFileRequestUrl, fileName)
->>>>>>> f0a9d916
   return url
 }