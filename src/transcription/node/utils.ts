--- conflicted
+++ resolved
@@ -5,10 +5,7 @@
 import path from 'node:path'
 import { fileURLToPath } from 'node:url'
 import { filePartSizeBytesForStorage, maxFileSizeBytesForStorage } from '../constants'
-<<<<<<< HEAD
-=======
 import { SignFileError, UploadError } from '../errors'
->>>>>>> 72d3600e
 import { Semaphore } from './semaphore'
 
 interface UploadFileResponse {
@@ -121,11 +118,11 @@
  * @param url - The sign file endpoint URL.
  * @returns A promise that resolves to the signed file response.
  */
-<<<<<<< HEAD
-export const signFile = async (axiosInstance: AxiosInstance, url: string): Promise<UploadFileResponse> => {
-=======
-const signFile = async (axiosInstance: AxiosInstance, url: string, fileName: string): Promise<UploadFileResponse> => {
->>>>>>> 72d3600e
+export const signFile = async (
+  axiosInstance: AxiosInstance,
+  url: string,
+  fileName: string,
+): Promise<UploadFileResponse> => {
   const requestBody = {
     method: 'GET',
     exp: '3600',
@@ -143,18 +140,15 @@
  * Initiates a multipart upload.
  * @param axiosInstance - The Axios instance for making HTTP requests.
  * @param url - The upload URL.
-<<<<<<< HEAD
+ * @param signal - Optional An AbortSignal to cancel the operation.
  * @returns The uploadId.
  */
-export const createUpload = async (axiosInstance: AxiosInstance, url: string): Promise<string> => {
-  const response = await axiosInstance.put(url)
-=======
- * @param signal - Optional An AbortSignal to cancel the operation.
- * @returns The uploadId.
- */
-const createUpload = async (axiosInstance: AxiosInstance, url: string, signal?: AbortSignal): Promise<string> => {
+export const createUpload = async (
+  axiosInstance: AxiosInstance,
+  url: string,
+  signal?: AbortSignal,
+): Promise<string> => {
   const response = await axiosInstance.put(url, null, { signal: signal })
->>>>>>> 72d3600e
   const { uploadId } = response.data
   return uploadId
 }
@@ -166,35 +160,23 @@
  * @param uploadId - The ID of the current multipart upload session.
  * @param partNumber - The sequential part number.
  * @param part - The chunk (Buffer) to be uploaded.
-<<<<<<< HEAD
+ * @param signal - Optional An AbortSignal to cancel the operation.
  * @returns The response data for this part, which should contain at least an etag and partNumber.
  */
 export const uploadPart = async (
-=======
- * @param signal - Optional An AbortSignal to cancel the operation.
- * @returns The response data for this part, which should contain at least an etag and partNumber.
- */
-const uploadPart = async (
->>>>>>> 72d3600e
   axiosInstance: AxiosInstance,
   url: string,
   uploadId: string,
   partNumber: number,
   part: Buffer,
-<<<<<<< HEAD
-=======
-  signal?: AbortSignal,
->>>>>>> 72d3600e
+  signal?: AbortSignal,
 ): Promise<{ etag: string; partNumber: number }> => {
   const partUrl = `${url}?uploadId=${uploadId}&partNumber=${partNumber}`
   const response = await axiosInstance.put(partUrl, part, {
     headers: {
       'Content-Type': 'application/octet-stream',
     },
-<<<<<<< HEAD
-=======
     signal: signal,
->>>>>>> 72d3600e
   })
   return response.data
 }
@@ -205,34 +187,22 @@
  * @param url - The upload URL.
  * @param uploadId - The ID of the current multipart upload session.
  * @param parts - Array of part information objects (each contains etag and partNumber).
-<<<<<<< HEAD
+ * @param signal - Optional An AbortSignal to cancel the operation.
  * @returns Response to the complete upload request.
  */
 export const completeUpload = async (
-=======
- * @param signal - Optional An AbortSignal to cancel the operation.
- * @returns Response to the complete upload request.
- */
-const completeUpload = async (
->>>>>>> 72d3600e
   axiosInstance: AxiosInstance,
   url: string,
   uploadId: string,
   parts: { etag: string; partNumber: number }[],
-<<<<<<< HEAD
-=======
-  signal?: AbortSignal,
->>>>>>> 72d3600e
+  signal?: AbortSignal,
 ): Promise<any> => {
   const completeUrl = `${url}?action=mpu-complete&uploadId=${uploadId}`
   const response = await axiosInstance.put(completeUrl, JSON.stringify({ parts }), {
     headers: {
       'Content-Type': 'application/json',
     },
-<<<<<<< HEAD
-=======
     signal: signal,
->>>>>>> 72d3600e
   })
   return response
 }
@@ -243,56 +213,28 @@
  * @param fileSize - The total size of the file in bytes.
  * @param maxChunkSizeBytes - The maximum size for each chunk.
  * @param eachChunk - Async callback that processes each chunk; should return an object containing etag and partNumber.
-<<<<<<< HEAD
+ * @param signal - Optional An AbortSignal to cancel the operation.
  * @returns A promise that resolves to an array of results from processing each chunk.
  */
 export const readFileInChunks = async (
-=======
- * @param signal - Optional An AbortSignal to cancel the operation.
- * @returns A promise that resolves to an array of results from processing each chunk.
- */
-const readFileInChunks = async (
->>>>>>> 72d3600e
   filePath: string,
   fileSize: number,
   maxChunkSizeBytes: number,
   eachChunk: (chunkNumber: number, chunk: Buffer) => Promise<{ etag: string; partNumber: number }>,
-<<<<<<< HEAD
-=======
-  signal?: AbortSignal,
->>>>>>> 72d3600e
+  signal?: AbortSignal,
 ): Promise<{ etag: string; partNumber: number }[]> => {
   let fileHandle: fs.FileHandle
   try {
     fileHandle = await fs.open(filePath, 'r')
-<<<<<<< HEAD
-  } catch (e: any) {
-    throw new Error(`Error opening file: ${filePath}`)
-  }
-
-  // Calculate the number of chunks and the balanced chunk size
-=======
   } catch {
     throw new Error(`Error opening file: ${filePath}`)
   }
 
->>>>>>> 72d3600e
   const numChunks = Math.ceil(fileSize / maxChunkSizeBytes)
   const realChunkSize = Math.ceil(fileSize / numChunks)
 
   let bytesRead = 0
   let chunkNumber = 1
-<<<<<<< HEAD
-  const allChunks: Promise<{ etag: string; partNumber: number }>[] = []
-
-  // Read the file in chunks sequentially
-  while (chunkNumber <= numChunks) {
-    const buffer = Buffer.alloc(realChunkSize)
-    const { bytesRead: bytesJustRead } = await fileHandle.read(buffer, 0, realChunkSize, bytesRead)
-    bytesRead += bytesJustRead
-    // Process each chunk using the provided callback function
-    allChunks.push(eachChunk(chunkNumber, buffer))
-=======
   const allChunks: { etag: string; partNumber: number }[] = []
 
   while (chunkNumber <= numChunks) {
@@ -304,16 +246,11 @@
     bytesRead += bytesJustRead
     const chunk = await eachChunk(chunkNumber, buffer)
     allChunks.push(chunk)
->>>>>>> 72d3600e
     chunkNumber++
   }
 
   await fileHandle.close()
-<<<<<<< HEAD
-  return Promise.all(allChunks)
-=======
   return allChunks
->>>>>>> 72d3600e
 }
 
 /**
@@ -328,53 +265,22 @@
  * @param fileSize - The total size of the file in bytes.
  * @param organizationName - The name of the organization (used in URL paths).
  * @param partSizeBytes - The maximum size in bytes for each file part.
-<<<<<<< HEAD
+ * @param signal - Optional An AbortSignal to cancel the operation.
  */
 export const uploadFileInParts = async (
-=======
- * @param signal - Optional An AbortSignal to cancel the operation.
- */
-const uploadFileInParts = async (
->>>>>>> 72d3600e
   axiosInstance: AxiosInstance,
   fileName: string,
   filePath: string,
   fileSize: number,
   organizationName: string,
   partSizeBytes: number,
-<<<<<<< HEAD
+  signal?: AbortSignal,
 ): Promise<void> => {
-  // Construct URLs for the upload process
-=======
-  signal?: AbortSignal,
-): Promise<void> => {
->>>>>>> 72d3600e
   const filesUploadUrl = `/organizations/${organizationName}/files/${fileName}`
   const filePartsUploadUrl = `/organizations/${organizationName}/file_parts/${fileName}`
 
   const createUploadUrl = `${filesUploadUrl}?action=mpu-create`
 
-<<<<<<< HEAD
-  // Start the upload process by creating an upload session and getting an uploadId
-  const uploadId = await createUpload(axiosInstance, createUploadUrl)
-
-  const semaphore = new Semaphore(3)
-
-  // Read file in chunks and upload each part sequentially.
-  // Note: You could introduce a semaphore here to limit concurrent uploads if desired.
-  const parts = await readFileInChunks(filePath, fileSize, partSizeBytes, async (partNumber, chunk) => {
-    await semaphore.acquire()
-    try {
-      const partResp = await uploadPart(axiosInstance, filePartsUploadUrl, uploadId, partNumber, chunk)
-      return partResp
-    } finally {
-      semaphore.release()
-    }
-  })
-
-  // Finalize the upload by sending the parts info.
-  await completeUpload(axiosInstance, filesUploadUrl, uploadId, parts)
-=======
   const uploadId = await createUpload(axiosInstance, createUploadUrl, signal)
 
   const semaphore = new Semaphore(3)
@@ -396,7 +302,6 @@
   )
 
   await completeUpload(axiosInstance, filesUploadUrl, uploadId, parts, signal)
->>>>>>> 72d3600e
 }
 
 /**
@@ -435,22 +340,6 @@
         fileSize,
         organizationName,
         filePartSizeBytesForStorage,
-<<<<<<< HEAD
-      )
-      const { url } = await signFile(axiosInstance, signFileRequestUrl)
-      return url
-    }
-  } catch (err) {
-    throw new Error(`Error uploading file: ${source} with error: ${err}`)
-  }
-
-  // Create FormData for the file and upload it.
-  const formData = await createFormData(normalizedFilePath)
-  await uploadFile(axiosInstance, formData, uploadFileRequestUrl)
-
-  // Sign the file to obtain a remote URL.
-  const { url } = await signFile(axiosInstance, signFileRequestUrl)
-=======
         signal,
       )
       const { url } = await signFile(axiosInstance, signFileRequestUrl, fileName)
@@ -464,6 +353,5 @@
   await uploadFile(axiosInstance, formData, uploadFileRequestUrl, fileName)
 
   const { url } = await signFile(axiosInstance, signFileRequestUrl, fileName)
->>>>>>> 72d3600e
   return url
 }