--- conflicted
+++ resolved
@@ -22,12 +22,8 @@
   TranscribeRequest,
   TranscribeResponse,
 } from './types'
-<<<<<<< HEAD
-import { checkIfUrlDownloadable, isRemoteFile, transformTranscribeRequest } from './utils'
+import { isRemoteFile, transformTranscribeRequest } from './utils'
 import { Webhook } from './webhook'
-=======
-import { isRemoteFile, transformTranscribeRequest } from './utils'
->>>>>>> e88bb580
 
 export class SaladCloudTranscriptionSdk {
   private saladCloudSdk: SaladCloudSdk
