--- conflicted
+++ resolved
@@ -20,12 +20,8 @@
   TranscribeRequest,
   TranscribeResponse,
 } from './types'
-<<<<<<< HEAD
-import { checkIfUrlDownloadable, getTranscriptionSource, transformTranscribeRequest } from './utils'
+import { checkIfUrlDownloadable, transformTranscribeRequest } from './utils'
 import { Webhook } from './webhook'
-=======
-import { checkIfUrlDownloadable, isRemoteFile, transformTranscribeRequest } from './utils'
->>>>>>> a79ddc3b
 
 export class SaladCloudTranscriptionSdk {
   private saladCloudSdk: SaladCloudSdk
