import { SaladCloudSdk } from '@saladtechnologies-oss/salad-cloud-sdk'
import axios, { AxiosInstance } from 'axios'
import { oneMinuteInMs, oneSecondInMs, transcribeInferenceEndpointName } from './constants'
import { TranscriptionError } from './errors'
import { getTranscriptionLocalFileSource } from './node'
import {
  GetTranscriptionRequestSchema,
  ListTranscriptionsRequestSchema,
  ListTranscriptionsResponseSchema,
<<<<<<< HEAD
  ProcessWebhookRequestSchema,
=======
>>>>>>> f0a9d916
  StopTranscriptionRequestSchema,
  TranscribeRequestSchema,
  TranscribeResponseSchema,
} from './schema'
import {
  GetTranscriptionRequest,
  ListTranscriptionsResponse,
  ProcessWebhookRequest,
  SaladCloudTranscriptionSdkConfig,
  Status,
  StopTranscriptionRequest,
  TranscribeOptions,
  TranscribeRequest,
  TranscribeResponse,
} from './types'
import { isRemoteFile, transformTranscribeRequest } from './utils'
import { Webhook } from './webhook'

export class SaladCloudTranscriptionSdk {
  private saladCloudSdk: SaladCloudSdk
  private axiosInstance: AxiosInstance

  constructor(config: SaladCloudTranscriptionSdkConfig) {
    if (!config.apiKey) {
      throw new Error('SDK initialization requires an apiKey.')
    }
    this.saladCloudSdk = new SaladCloudSdk({
      apiKey: config.apiKey,
      timeoutMs: config.timeoutMs,
    })
    this.axiosInstance = axios.create({
      baseURL: 'https://storage-api.salad.com',
      headers: {
        'Salad-Api-Key': config.apiKey,
      },
    })
  }
  /**
   * Transcribes a file or remote source.
   *
   * @param organizationName - The organization name.
   * @param source - A local file path or a remote URL.
   * @param options - Optional transcription options.
   * @param webhookUrl - Optional webhook URL for callbacks.
   * @returns A promise that resolves to the validated transcription response.
   */
  async transcribe(
    organizationName: string,
    source: string,
    options?: TranscribeOptions,
    webhookUrl?: string,
  ): Promise<TranscribeResponse> {
    let transcriptionSource: string
    if (isRemoteFile(source)) {
      transcriptionSource = source
    } else {
      try {
        transcriptionSource = await getTranscriptionLocalFileSource(this.axiosInstance, source, organizationName)
      } catch (error) {
        throw error
      }
    }

    // Build the transcription request.
    const request: TranscribeRequest = {
      organizationName,
      source: transcriptionSource,
      options,
      webhookUrl,
    }

    // Validate the request payload.
    const validRequest = TranscribeRequestSchema.parse(request)
    const transformedRequest = transformTranscribeRequest(validRequest)

    try {
      // Send the transcription request.
      const response = await this.saladCloudSdk.inferenceEndpoints.createInferenceEndpointJob(
        validRequest.organizationName,
        transcribeInferenceEndpointName,
        transformedRequest,
      )

      // Validate and return the response payload.
      return TranscribeResponseSchema.parse(response.data)
    } catch (error) {
      throw error
    }
  }

  /**
   * Retrieves the current status or result of a transcription job.
   *
   * @param organizationName - The organization name.
   * @param transcriptionId - The unique identifier for the transcription job.
   * @returns A promise that resolves to a validated TranscribeResponse.
   */
  async get(organizationName: string, transcriptionId: string): Promise<TranscribeResponse> {
    const request: GetTranscriptionRequest = { organizationName, transcriptionId }

    // Validate the request payload.
    const validRequest = GetTranscriptionRequestSchema.parse(request)

    try {
      // Retrieve the job using SaladCloudSdk.
      const response = await this.saladCloudSdk.inferenceEndpoints.getInferenceEndpointJob(
        validRequest.organizationName,
        transcribeInferenceEndpointName,
        validRequest.transcriptionId,
      )
      const { data } = response
      // Validate the response payload.
      const validResponse = TranscribeResponseSchema.parse(data)

      // Throw an error if the response contains an error message.
      if (validResponse.output?.error) {
<<<<<<< HEAD
        const errorMessage = `Transcription job ${validResponse.id} failed due to: ${validResponse.output.error}`
        throw new Error(errorMessage)
=======
        throw new TranscriptionError(validResponse.id, validResponse.output.error)
>>>>>>> f0a9d916
      } else {
        return validResponse
      }
    } catch (error: any) {
      throw error
    }
  }

  /**
   * Stops (cancels) an active transcription job.
   *
   * @param organizationName - The organization name.
   * @param transcriptionId - The unique identifier for the transcription job.
   * @returns A promise that resolves to void when the job is successfully stopped.
   */
  async stop(organizationName: string, transcriptionId: string): Promise<void> {
    const request: StopTranscriptionRequest = { organizationName, transcriptionId }

    // Validate the list request payload.
    const validRequest = StopTranscriptionRequestSchema.parse(request)

    try {
      await this.saladCloudSdk.inferenceEndpoints.deleteInferenceEndpointJob(
        validRequest.organizationName,
        transcribeInferenceEndpointName,
        validRequest.transcriptionId,
      )
    } catch (error: any) {
      throw error
    }
  }

  /**
   * Lists all transcription jobs for a given organization.
   *
   * @param organizationName - The organization name.
   * @returns A promise that resolves to a validated ListTranscriptionsResponse.
   */
  async list(organizationName: string): Promise<ListTranscriptionsResponse> {
    // Validate the list request payload.
    const validRequest = ListTranscriptionsRequestSchema.parse({ organizationName })

    try {
      const response = await this.saladCloudSdk.inferenceEndpoints.listInferenceEndpointJobs(
        validRequest.organizationName,
        transcribeInferenceEndpointName,
      )
      const { data } = response
      // Validate and return the list response.
      return ListTranscriptionsResponseSchema.parse(data)
    } catch (error: any) {
      throw error
    }
  }

  /**
   * Processes a webhook request.
   *
   * @param payload - The raw payload received from the webhook request.
   * @param base64Secret - The base64 encoded secret used for signature verification.
   * @param webhookId - The unique identifier provided in the webhook.
   * @param webhookTimestamp - The timestamp provided in the webhook.
   * @param webhookSignature - The signature provided in the webhook.
   * @returns A promise that resolves to the result of the webhook verification.
   */
  async processWebhookRequest(
    payload: any,
    base64Secret: string,
    webhookId: string,
    webhookTimestamp: string,
    webhookSignature: string,
  ): Promise<unknown> {
    const request: ProcessWebhookRequest = {
      payload,
      base64Secret,
      webhookId,
      webhookTimestamp,
      webhookSignature,
    }

    // Validate the request payload.
    const validRequest = ProcessWebhookRequestSchema.parse(request)

    const webhookHeaders = {
      'webhook-id': validRequest.webhookId,
      'webhook-timestamp': validRequest.webhookTimestamp,
      'webhook-signature': validRequest.webhookSignature,
    }

    const wh = new Webhook(validRequest.base64Secret)
    return wh.verify(validRequest.payload, webhookHeaders)
  }

  /**
   * Polls the transcription status until a final state is reached.
   *
   * This method continuously polls the status endpoint until the job reaches a
   * final state ("succeeded" or "failed"), the timeout is reached, or the operation is aborted.
   *
   * @param organizationName - The organization name.
   * @param transcriptionId - The unique identifier for the transcription job.
   * @param signal - *(Optional)* An AbortSignal to cancel the polling operation.
   * @returns A promise that resolves to a validated TranscribeResponse.
   */
  async waitFor(organizationName: string, transcriptionId: string, signal?: AbortSignal): Promise<TranscribeResponse> {
    const startTime = Date.now()

    // Validate the get request payload.
    const request: GetTranscriptionRequest = { organizationName, transcriptionId }
    const validRequest = GetTranscriptionRequestSchema.parse(request)

    // Define the polling function.
    const poll = async (): Promise<TranscribeResponse> => {
      if (signal?.aborted) {
        throw new Error('Operation aborted')
      }
      if (Date.now() - startTime > oneMinuteInMs * 2) {
        throw new Error('Timeout waiting for transcription')
      }

      const response = await this.saladCloudSdk.inferenceEndpoints.getInferenceEndpointJob(
        validRequest.organizationName,
        transcribeInferenceEndpointName,
        validRequest.transcriptionId,
      )
      const { data } = response
      // Validate the response payload.
      const validResponse = TranscribeResponseSchema.parse(data)

      // Return the response if the job is complete.
      if (validResponse.status === Status.Succeeded || validResponse.status === Status.Failed) {
        // Throw an error if the response contains an error message.
        if (validResponse.output?.error) {
<<<<<<< HEAD
          const errorMessage = `Transcription job ${validResponse.id} failed due to: ${validResponse.output.error}`
          throw new Error(errorMessage)
=======
          throw new TranscriptionError(validResponse.id, validResponse.output.error)
>>>>>>> f0a9d916
        } else {
          return validResponse
        }
      }

      // Otherwise, wait and poll again.
      await new Promise((resolve) => setTimeout(resolve, oneSecondInMs * 3))
      return poll()
    }

    try {
      return poll()
    } catch (error) {
      throw error
    }
  }
}<|MERGE_RESOLUTION|>--- conflicted
+++ resolved
@@ -7,10 +7,7 @@
   GetTranscriptionRequestSchema,
   ListTranscriptionsRequestSchema,
   ListTranscriptionsResponseSchema,
-<<<<<<< HEAD
   ProcessWebhookRequestSchema,
-=======
->>>>>>> f0a9d916
   StopTranscriptionRequestSchema,
   TranscribeRequestSchema,
   TranscribeResponseSchema,
@@ -127,12 +124,7 @@
 
       // Throw an error if the response contains an error message.
       if (validResponse.output?.error) {
-<<<<<<< HEAD
-        const errorMessage = `Transcription job ${validResponse.id} failed due to: ${validResponse.output.error}`
-        throw new Error(errorMessage)
-=======
         throw new TranscriptionError(validResponse.id, validResponse.output.error)
->>>>>>> f0a9d916
       } else {
         return validResponse
       }
@@ -266,12 +258,7 @@
       if (validResponse.status === Status.Succeeded || validResponse.status === Status.Failed) {
         // Throw an error if the response contains an error message.
         if (validResponse.output?.error) {
-<<<<<<< HEAD
-          const errorMessage = `Transcription job ${validResponse.id} failed due to: ${validResponse.output.error}`
-          throw new Error(errorMessage)
-=======
           throw new TranscriptionError(validResponse.id, validResponse.output.error)
->>>>>>> f0a9d916
         } else {
           return validResponse
         }
