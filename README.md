--- conflicted
+++ resolved
@@ -46,22 +46,6 @@
 Below is a comprehensive example demonstrating how to authenticate and transcribe:
 
 ```ts
-<<<<<<< HEAD
-import { SaladCloudTranscriptionSdk } from '@saladtechnologies-oss/salad-cloud-transcription-sdk'
-
-const sdk = new SaladCloudTranscriptionSdk({
-  apiKey: 'YOUR_API_KEY',
-})
-
-const transcribe = async (): Promise<string> => {
-  const { id } = await sdk.transcribe('organization_name', 'path_to_file/video.mp4')
-  console.log(id)
-}
-
-;(async () => {
-  await transcribe()
-})()
-=======
 import { SaladCloudTranscriptionSdk } from '@saladtechnologies-oss/salad-cloud-transcription-sdk';
 
 (async () => {
@@ -73,7 +57,6 @@
 
   console.log(id);
 })();
->>>>>>> ad8f8d97
 ```
 
 ## License
